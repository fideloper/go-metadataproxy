package internal

import (
	"fmt"
	"strings"
	"time"

	"github.com/aws/aws-sdk-go-v2/aws"
	"github.com/aws/aws-sdk-go-v2/aws/external"
	"github.com/aws/aws-sdk-go-v2/service/iam"
	"github.com/aws/aws-sdk-go-v2/service/sts"
	"github.com/patrickmn/go-cache"
	log "github.com/sirupsen/logrus"
)

const (
	awsTimeLayoutResponse = "2006-01-02T15:04:05Z"
)

var (
	iamService      *iam.Client
	stsService      *sts.Client
	roleCache       = cache.New(1*time.Hour, 15*time.Minute)
	permissionCache = cache.New(5*time.Minute, 10*time.Minute)
)

// ConfigureAWS will setup the iam and sts services needed during normal operations
func ConfigureAWS() {
	log.Info("Creating AWS client")
	cfg, err := external.LoadDefaultAWSConfig()
	if err != nil {
		log.Fatalf("Unable to load AWS SDK config, " + err.Error())
	}

	iamService = iam.New(cfg)
	stsService = sts.New(cfg)
}

func readRoleFromAWS(role string, request *Request) (*iam.Role, error) {
	request.log.Infof("Looking for IAM role for %s", role)

	roleObject := &iam.Role{}
	if roleObject, ok := roleCache.Get(role); ok {
		request.setLabel("read_role_from_aws_cache", "hit")
		request.log.Infof("Found IAM role %s in cache", role)
		return roleObject.(*iam.Role), nil
	}

	request.setLabel("read_role_from_aws_cache", "miss")

	if strings.Contains(role, "@") { // IAM_ROLE=my-role@012345678910
		request.log.Infof("Constructing IAM role info for %s manually", role)
		chunks := strings.SplitN(role, "@", 2)
		nameChunks := strings.Split(chunks[0], "/")

		roleObject = &iam.Role{
			Arn:      aws.String(fmt.Sprintf("arn:aws:iam::%s:role/%s", chunks[1], strings.TrimLeft(chunks[0], "/"))),
			RoleName: aws.String(nameChunks[len(nameChunks)-1]),
		}
	} else if strings.HasPrefix(role, "arn:aws:iam") { // IAM_ROLE=arn:aws:iam::012345678910:role/my-role
		request.log.Infof("Using IAM role ARN as is for %s", role)

		chunks := strings.SplitN(role, ":role/", 2)
		nameChunks := strings.Split(chunks[1], "/")

		roleObject = &iam.Role{
			Arn:      aws.String(role),
			RoleName: aws.String(nameChunks[len(nameChunks)-1]),
		}
	} else { // IAM_ROLE=my-role
		request.log.Infof("Requesting IAM role info for %s from AWS", role)
		req := iamService.GetRoleRequest(&iam.GetRoleInput{
			RoleName: aws.String(role),
		})

		resp, err := req.Send(req.Context())
		if err != nil {
			return nil, err
		}

		roleObject = resp.Role
	}

	roleCache.Set(role, roleObject, cache.DefaultExpiration)
	return roleObject, nil
}

<<<<<<< HEAD
func assumeRoleFromAWS(arn string, request *Request) (*sts.AssumeRoleResponse, error) {
=======
func constructAssumeRoleInput(arn string, externalId string) (*sts.AssumeRoleInput) {
	if externalId == "" {
		return &sts.AssumeRoleInput{
			RoleArn:         aws.String(arn),
			RoleSessionName: aws.String("go-metadataproxy"),
		}
	}

	return &sts.AssumeRoleInput{
		ExternalId:      aws.String(externalId),
		RoleArn:         aws.String(arn),
		RoleSessionName: aws.String("go-metadataproxy"),
	}
}

func assumeRoleFromAWS(arn string, externalId string, request *Request) (*sts.AssumeRoleOutput, error) {
>>>>>>> f4499d05
	request.log.Infof("Looking for STS Assume Role for %s", arn)

	if assumedRole, ok := permissionCache.Get(arn); ok {
		request.setLabel("assume_role_from_aws_cache", "hit")
		request.log.Infof("Found STS Assume Role %s in cache", arn)
		return assumedRole.(*sts.AssumeRoleResponse), nil
	}

	request.setLabel("assume_role_from_aws_cache", "miss")
	request.log.Infof("Requesting STS Assume Role info for %s from AWS", arn)
	req := stsService.AssumeRoleRequest(constructAssumeRoleInput(arn, externalId))

	assumedRole, err := req.Send(req.Context())
	if err != nil {
		return nil, err
	}

	ttl := assumedRole.Credentials.Expiration.Sub(time.Now()) - 1*time.Minute
	request.log.Infof("Will cache STS Assumed Role info for %s in %s", arn, ttl.String())
	permissionCache.Set(arn, assumedRole, ttl)
	return assumedRole, nil
}<|MERGE_RESOLUTION|>--- conflicted
+++ resolved
@@ -85,10 +85,7 @@
 	return roleObject, nil
 }
 
-<<<<<<< HEAD
-func assumeRoleFromAWS(arn string, request *Request) (*sts.AssumeRoleResponse, error) {
-=======
-func constructAssumeRoleInput(arn string, externalId string) (*sts.AssumeRoleInput) {
+func constructAssumeRoleInput(arn string, externalId string) *sts.AssumeRoleInput {
 	if externalId == "" {
 		return &sts.AssumeRoleInput{
 			RoleArn:         aws.String(arn),
@@ -103,8 +100,7 @@
 	}
 }
 
-func assumeRoleFromAWS(arn string, externalId string, request *Request) (*sts.AssumeRoleOutput, error) {
->>>>>>> f4499d05
+func assumeRoleFromAWS(arn, externalID string, request *Request) (*sts.AssumeRoleResponse, error) {
 	request.log.Infof("Looking for STS Assume Role for %s", arn)
 
 	if assumedRole, ok := permissionCache.Get(arn); ok {
@@ -115,7 +111,7 @@
 
 	request.setLabel("assume_role_from_aws_cache", "miss")
 	request.log.Infof("Requesting STS Assume Role info for %s from AWS", arn)
-	req := stsService.AssumeRoleRequest(constructAssumeRoleInput(arn, externalId))
+	req := stsService.AssumeRoleRequest(constructAssumeRoleInput(arn, externalID))
 
 	assumedRole, err := req.Send(req.Context())
 	if err != nil {
